package server

import (
	"encoding/json"
	"errors"
	"fmt"
	"io/ioutil"
	"net"
	"net/http"

	"regexp"
	"runtime"
	"runtime/debug"
	"strconv"
	"strings"

	"time"

	aadpodid "github.com/Azure/aad-pod-identity/pkg/apis/aadpodidentity"
	auth "github.com/Azure/aad-pod-identity/pkg/auth"
	k8s "github.com/Azure/aad-pod-identity/pkg/k8s"
	"github.com/Azure/aad-pod-identity/pkg/metrics"
	"github.com/Azure/aad-pod-identity/pkg/nmi"
	"github.com/Azure/aad-pod-identity/pkg/pod"
	"github.com/Azure/go-autorest/autorest/adal"
<<<<<<< HEAD
	v1 "k8s.io/api/core/v1"
	"k8s.io/client-go/informers"
	"k8s.io/client-go/kubernetes"
	"k8s.io/client-go/rest"
=======
	adal "github.com/Azure/go-autorest/autorest/adal"
	metav1 "k8s.io/apimachinery/pkg/apis/meta/v1"
>>>>>>> 79f1dd39
	"k8s.io/klog"
)

const (
	localhost = "127.0.0.1"
)

// Server encapsulates all of the parameters necessary for starting up
// the server. These can be set via command line.
type Server struct {
	KubeClient                         k8s.Client
	PodClient                          pod.ClientInt
	PodObjChannel                      chan *v1.Pod
	NMIPort                            string
	MetadataIP                         string
	MetadataPort                       string
	HostIP                             string
	NodeName                           string
	IPTableUpdateTimeIntervalInSeconds int
	MICNamespace                       string
	Initialized                        bool
	BlockInstanceMetadata              bool
	// TokenClient is client that fetches identities and tokens
	TokenClient nmi.TokenClient

	Reporter *metrics.Reporter
}

type RedirectorFunc func(*Server, chan<- bool, <-chan bool)

// NMIResponse is the response returned to caller
type NMIResponse struct {
	Token    msiResponse `json:"token"`
	ClientID string      `json:"clientid"`
}

// NewServer will create a new Server with default values.
func NewServer(micNamespace string, blockInstanceMetadata bool, config *rest.Config) *Server {
	clientSet := kubernetes.NewForConfigOrDie(config)
	informer := informers.NewSharedInformerFactory(clientSet, 60*time.Second)
	eventCh := make(chan aadpodid.EventType, 100)
	podObjCh := make(chan *v1.Pod, 100)
	podClient := pod.NewPodClientWithPodInfoCh(informer, eventCh, podObjCh)

	reporter, err := metrics.NewReporter()
	if err != nil {
		klog.Errorf("Error creating new reporter to emit metrics: %v", err)
	} else {
		// keeping this reference to be used in ServeHTTP, as server is not accessible in ServeHTTP
		appHandlerReporter = reporter
		auth.InitReporter(reporter)
	}
	return &Server{
		MICNamespace:          micNamespace,
		BlockInstanceMetadata: blockInstanceMetadata,
		Reporter:              reporter,
		PodClient:             podClient,
		PodObjChannel:         podObjCh,
	}
}

func (s *Server) Run() error {
	mux := http.NewServeMux()
	mux.Handle("/metadata/identity/oauth2/token", appHandler(s.msiHandler))
	mux.Handle("/metadata/identity/oauth2/token/", appHandler(s.msiHandler))
	mux.Handle("/host/token", appHandler(s.hostHandler))
	mux.Handle("/host/token/", appHandler(s.hostHandler))
	if s.BlockInstanceMetadata {
		mux.Handle("/metadata/instance", http.HandlerFunc(forbiddenHandler))
	}
	mux.Handle("/", appHandler(s.defaultPathHandler))

	klog.Infof("Listening on port %s", s.NMIPort)
	if err := http.ListenAndServe(":"+s.NMIPort, mux); err != nil {
		klog.Fatalf("Error creating http server: %+v", err)
	}
	return nil
}

type appHandler func(http.ResponseWriter, *http.Request) string

type responseWriter struct {
	http.ResponseWriter
	statusCode int
}

func (rw *responseWriter) WriteHeader(code int) {
	rw.statusCode = code
	rw.ResponseWriter.WriteHeader(code)
}

func newResponseWriter(w http.ResponseWriter) *responseWriter {
	return &responseWriter{w, http.StatusOK}
}

var appHandlerReporter *metrics.Reporter

// ServeHTTP implements the net/http server handler interface
// and recovers from panics.
func (fn appHandler) ServeHTTP(w http.ResponseWriter, r *http.Request) {
	tracker := fmt.Sprintf("req.method=%s reg.path=%s req.remote=%s", r.Method, r.URL.Path, parseRemoteAddr(r.RemoteAddr))

	// Set the header in advance so that both success as well
	// as error paths have it set as application/json content type.
	w.Header().Set("Content-Type", "application/json")
	start := time.Now()
	defer func() {
		var err error
		if rec := recover(); rec != nil {
			_, file, line, _ := runtime.Caller(3)
			stack := string(debug.Stack())
			switch t := rec.(type) {
			case string:
				err = errors.New(t)
			case error:
				err = t
			default:
				err = errors.New("Unknown error")
			}
			klog.Errorf("Panic processing request: %+v, file: %s, line: %d, stacktrace: '%s' %s res.status=%d", r, file, line, stack, tracker, http.StatusInternalServerError)
			http.Error(w, err.Error(), http.StatusInternalServerError)
		}
	}()
	rw := newResponseWriter(w)
	ns := fn(rw, r)
	latency := time.Since(start)
	klog.Infof("Status (%d) took %d ns for %s", rw.statusCode, latency.Nanoseconds(), tracker)

	_, resource := parseRequestClientIDAndResource(r)

	if appHandlerReporter != nil {
		appHandlerReporter.ReportOperationAndStatus(
			r.URL.Path,
			strconv.Itoa(rw.statusCode),
			ns,
			resource,
			metrics.NMIOperationsDurationM.M(metrics.SinceInSeconds(start)))
	}
}

func (s *Server) hostHandler(w http.ResponseWriter, r *http.Request) (ns string) {
	hostIP := parseRemoteAddr(r.RemoteAddr)
	rqClientID, rqResource := parseRequestClientIDAndResource(r)

	podns, podname := parseRequestHeader(r)
	if podns == "" || podname == "" {
		klog.Error("missing podname and podns from request")
		http.Error(w, "missing 'podname' and 'podns' from request header", http.StatusBadRequest)
		return
	}
	// set the ns so it can be used for metrics
	ns = podns
	if hostIP != localhost {
		klog.Errorf("request remote address is not from a host")
		http.Error(w, "request remote address is not from a host", http.StatusInternalServerError)
		return
	}
	if !validateResourceParamExists(rqResource) {
		klog.Warning("parameter resource cannot be empty")
		http.Error(w, "parameter resource cannot be empty", http.StatusBadRequest)
		return
	}
	podID, err := s.TokenClient.GetIdentities(r.Context(), podns, podname, rqClientID)
	if err != nil {
		klog.Error(err)
		http.Error(w, err.Error(), getErrorResponseStatusCode(podID != nil))
		return
	}
	token, err := s.TokenClient.GetToken(r.Context(), rqClientID, rqResource, *podID)
	if err != nil {
		klog.Errorf("failed to get service principal token for pod:%s/%s, err: %+v", podns, podname, err)
		http.Error(w, err.Error(), http.StatusForbidden)
		return
	}
	nmiResp := NMIResponse{
		Token:    newMSIResponse(*token),
		ClientID: podID.Spec.ClientID,
	}
	response, err := json.Marshal(nmiResp)
	if err != nil {
		klog.Errorf("failed to marshal service principal token and clientid for pod:%s/%s, err: %+v", podns, podname, err)
		http.Error(w, err.Error(), http.StatusInternalServerError)
		return
	}
	w.Write(response)
	return
}

// msiResponse marshals in a format that matches the underlying
// metadata endpoint more closely. This increases compatibility
// with callers built on older versions of adal client libraries.
type msiResponse struct {
	AccessToken  string `json:"access_token"`
	RefreshToken string `json:"refresh_token"`

	ExpiresIn string `json:"expires_in"`
	ExpiresOn string `json:"expires_on"`
	NotBefore string `json:"not_before"`

	Resource string `json:"resource"`
	Type     string `json:"token_type"`
}

func newMSIResponse(token adal.Token) msiResponse {
	return msiResponse{
		AccessToken:  token.AccessToken,
		RefreshToken: token.RefreshToken,
		ExpiresIn:    token.ExpiresIn.String(),
		ExpiresOn:    token.ExpiresOn.String(),
		NotBefore:    token.NotBefore.String(),
		Resource:     token.Resource,
		Type:         token.Type,
	}
}

func (s *Server) isMIC(podNS, rsName string) bool {
	micRegEx := regexp.MustCompile(`^mic-*`)
	if strings.EqualFold(podNS, s.MICNamespace) && micRegEx.MatchString(rsName) {
		return true
	}
	return false
}

func (s *Server) getTokenForExceptedPod(rqClientID, rqResource string) ([]byte, int, error) {
	var token *adal.Token
	var err error
	// ClientID is empty, so we are going to use System assigned MSI
	if rqClientID == "" {
		klog.Infof("Fetching token for system assigned MSI")
		token, err = auth.GetServicePrincipalTokenFromMSI(rqResource)
	} else { // User assigned identity usage.
		klog.Infof("Fetching token for user assigned MSI for resource: %s", rqResource)
		token, err = auth.GetServicePrincipalTokenFromMSIWithUserAssignedID(rqClientID, rqResource)
	}
	if err != nil {
		klog.Errorf("Failed to get service principal token, err: %+v", err)
		// TODO: return the right status code based on the error we got from adal.
		return nil, http.StatusForbidden, err
	}
	response, err := json.Marshal(newMSIResponse(*token))
	if err != nil {
		klog.Errorf("Failed to marshal service principal token, err: %+v", err)
		return nil, http.StatusInternalServerError, err
	}
	return response, http.StatusOK, nil
}

// msiHandler uses the remote address to identify the pod ip and uses it
// to find a matching client id, and then returns the token sourced through
// AAD using adal
// if the requests contains client id it validates it against the admin
// configured id.
func (s *Server) msiHandler(w http.ResponseWriter, r *http.Request) (ns string) {
	var err error
	var podns, podname, rqClientID, rqResource
	operationType := metrics.PodTokenOperationType

	defer func() {
		// if podns and podname is empty, then means it has failed in the validation steps, so
		// skip sending metrics for the request
		if podns == nil || podname == nil {
			return
		}

		if err != nil {
			s.Reporter.ReportOperationAndStatusForWorkload(
				operationType, rqResource, podns, podname, metrics.NMITokenOperationFailureCountM.M(1))
			return
		}
		s.Reporter.ReportOperationAndStatusForWorkload(
			operationType, rqResource, podns, podname, metrics.NMITokenOperationCountM.M(1))
	}()

	podIP := parseRemoteAddr(r.RemoteAddr)
	rqClientID, rqResource = parseRequestClientIDAndResource(r)

	if podIP == "" {
		klog.Error("request remote address is empty")
		http.Error(w, "request remote address is empty", http.StatusInternalServerError)
		return
	}
	if !validateResourceParamExists(rqResource) {
		klog.Warning("parameter resource cannot be empty")
		http.Error(w, "parameter resource cannot be empty", http.StatusBadRequest)
		return
	}

	var rsName string
	var selectors *metav1.LabelSelector
	podns, podname, rsName, selectors, err = s.KubeClient.GetPodInfo(podIP)
	if err != nil {
		klog.Errorf("missing podname for podip:%s, %+v", podIP, err)
		http.Error(w, err.Error(), http.StatusInternalServerError)
		return
	}
	// set ns for using in metrics
	ns = podns
	var exceptionList *[]aadpodid.AzurePodIdentityException
	exceptionList, err = s.KubeClient.ListPodIdentityExceptions(podns)
	if err != nil {
		klog.Errorf("getting list of azurepodidentityexceptions in %s namespace failed with error: %+v", podns, err)
		http.Error(w, err.Error(), http.StatusInternalServerError)
		return
	}

	// If its mic, then just directly get the token and pass back.
	if pod.IsPodExcepted(selectors.MatchLabels, *exceptionList) || s.isMIC(podns, rsName) {
		klog.Infof("Exception pod %s/%s token handling", podns, podname)
		operationType = metrics.HostTokenOperationType
		response, errorCode, err := s.getTokenForExceptedPod(rqClientID, rqResource)
		if err != nil {
			klog.Errorf("failed to get service principal token for pod:%s/%s.  Error code: %d. Error: %+v", podns, podname, errorCode, err)
			http.Error(w, err.Error(), errorCode)
			return
		}
		w.Write(response)
		return
	}

	var podID *aadpodid.AzureIdentity
	podID, err = s.TokenClient.GetIdentities(r.Context(), podns, podname, rqClientID)
	if err != nil {
		klog.Error(err)
		http.Error(w, err.Error(), getErrorResponseStatusCode(podID != nil))
		return
	}

	var token *adal.Token
	token, err = s.TokenClient.GetToken(r.Context(), rqClientID, rqResource, *podID)
	if err != nil {
		klog.Errorf("failed to get service principal token for pod:%s/%s, %+v", podns, podname, err)
		http.Error(w, err.Error(), http.StatusForbidden)
		return
	}

	var response []byte
	response, err = json.Marshal(newMSIResponse(*token))
	if err != nil {
		klog.Errorf("failed to marshal service principal token for pod:%s/%s, %+v", podns, podname, err)
		http.Error(w, err.Error(), http.StatusInternalServerError)
		return
	}
	w.Write(response)
	return
}

func parseRequestHeader(r *http.Request) (podns string, podname string) {
	podns = r.Header.Get("podns")
	podname = r.Header.Get("podname")

	return podns, podname
}

func parseRemoteAddr(addr string) string {
	n := strings.IndexByte(addr, ':')
	if n <= 1 {
		return ""
	}
	hostname := addr[0:n]
	if net.ParseIP(hostname) == nil {
		return ""
	}
	return hostname
}

func parseRequestClientIDAndResource(r *http.Request) (clientID string, resource string) {
	vals := r.URL.Query()
	if vals != nil {
		clientID = vals.Get("client_id")
		resource = vals.Get("resource")
	}
	return clientID, resource
}

// defaultPathHandler creates a new request and returns the response body and code
func (s *Server) defaultPathHandler(w http.ResponseWriter, r *http.Request) (ns string) {
	client := &http.Client{}
	req, err := http.NewRequest(r.Method, r.URL.String(), r.Body)
	if err != nil || req == nil {
		klog.Errorf("failed creating a new request for %s, err: %+v", r.URL.String(), err)
		http.Error(w, err.Error(), http.StatusInternalServerError)
		return
	}
	host := fmt.Sprintf("%s:%s", s.MetadataIP, s.MetadataPort)
	req.Host = host
	req.URL.Host = host
	req.URL.Scheme = "http"
	if r.Header != nil {
		copyHeader(req.Header, r.Header)
	}
	resp, err := client.Do(req)
	if err != nil {
		klog.Errorf("failed executing request for %s, err: %+v", req.URL.String(), err)
		http.Error(w, err.Error(), http.StatusInternalServerError)
		return
	}
	defer func() {
		if resp != nil && resp.Body != nil {
			resp.Body.Close()
		}
	}()
	body, err := ioutil.ReadAll(resp.Body)
	if err != nil {
		klog.Errorf("failed io operation of reading response body for %s, %+v", req.URL.String(), err)
		http.Error(w, err.Error(), http.StatusInternalServerError)
	}
	w.Write(body)
	return
}

// forbiddenHandler responds to any request with HTTP 403 Forbidden
func forbiddenHandler(w http.ResponseWriter, r *http.Request) {
	http.Error(w, "Request blocked by AAD Pod Identity NMI", http.StatusForbidden)
}

func copyHeader(dst, src http.Header) {
	for k, vv := range src {
		for _, v := range vv {
			dst.Add(k, v)
		}
	}
}

func getErrorResponseStatusCode(identityFound bool) int {
	// if at least an identity was found in created state then we return 404 which is a retriable error code
	// in the go-autorest library. If the identity is in CREATED state then the identity is being processed in
	// this sync cycle and should move to ASSIGNED state soon.
	if identityFound {
		return http.StatusNotFound
	}
	// if no identity in at least CREATED state was found, then it means the identity creation is not part of the
	// current ongoing sync cycle. So we return 403 which a non-retriable error code so we give mic enough time to
	// finish current sync cycle and process identity in the next sync cycle.
	return http.StatusForbidden
}

func validateResourceParamExists(resource string) bool {
	// check if resource exists in the request
	// if resource doesn't exist in the request, then adal libraries will return the same error
	// IMDS also returns an error with 400 response code if resource parameter is empty
	// this is done to emulate same behavior observed while requesting token from IMDS
	if len(resource) == 0 {
		return false
	}
	return true
}<|MERGE_RESOLUTION|>--- conflicted
+++ resolved
@@ -23,15 +23,11 @@
 	"github.com/Azure/aad-pod-identity/pkg/nmi"
 	"github.com/Azure/aad-pod-identity/pkg/pod"
 	"github.com/Azure/go-autorest/autorest/adal"
-<<<<<<< HEAD
 	v1 "k8s.io/api/core/v1"
+	metav1 "k8s.io/apimachinery/pkg/apis/meta/v1"
 	"k8s.io/client-go/informers"
 	"k8s.io/client-go/kubernetes"
 	"k8s.io/client-go/rest"
-=======
-	adal "github.com/Azure/go-autorest/autorest/adal"
-	metav1 "k8s.io/apimachinery/pkg/apis/meta/v1"
->>>>>>> 79f1dd39
 	"k8s.io/klog"
 )
 
@@ -286,13 +282,13 @@
 // configured id.
 func (s *Server) msiHandler(w http.ResponseWriter, r *http.Request) (ns string) {
 	var err error
-	var podns, podname, rqClientID, rqResource
+	var podns, podname, rqClientID, rqResource string
 	operationType := metrics.PodTokenOperationType
 
 	defer func() {
 		// if podns and podname is empty, then means it has failed in the validation steps, so
 		// skip sending metrics for the request
-		if podns == nil || podname == nil {
+		if len(podns) == 0 || len(podname) == 0 {
 			return
 		}
 
