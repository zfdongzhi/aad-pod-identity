package probes

import (
	"encoding/json"
	"net/http"

<<<<<<< HEAD
	"k8s.io/klog/v2"
=======
	msg "github.com/Microsoft/hcnproxy/pkg/types"

	hcnclient "github.com/Microsoft/hcnproxy/pkg/client"

	"k8s.io/klog"
>>>>>>> 21a7f36e
)

// InitHealthProbe - sets up a health probe which responds with success (200 - OK) once its initialized.
// The contents of the healthz endpoint will be the string "Active" if the condition is satisfied.
// The condition is set to true when the sync cycle has become active in case of MIC and the iptables
// rules set in case of NMI.
func InitHealthProbe(condition *bool) {
	http.HandleFunc("/healthz", func(w http.ResponseWriter, r *http.Request) {
		w.WriteHeader(200)
		if *condition {
			_, _ = w.Write([]byte("Active"))
		} else {
			_, _ = w.Write([]byte("Not Active"))
		}
	})
}

func startAsync(port string) {
	err := http.ListenAndServe(":"+port, nil)
	if err != nil {
		klog.Fatalf("http listen and serve error: %+v", err)
	}

	klog.Info("http listen and serve started !")
}

// Start starts the required http server to start the probe to respond.
func Start(port string) {
	go startAsync(port)
}

// InitAndStart initializes the default probes and starts the http listening port.
func InitAndStart(port string, condition *bool) {
	InitHealthProbe(condition)
<<<<<<< HEAD
	klog.Infof("initialized health probe on port %s", port)
	// start the probe.
	Start(port)
	klog.Info("started health probe")
=======
	klog.Infof("Initialized health probe on port %s", port)

	// Start the probe.
	Start(port)
	klog.Info("Started health probe")
}

// InitAndStartNMIWindowsProbe - Initialize the nmi windows probes and starts the http listening port.
func InitAndStartNMIWindowsProbe(port string, condition *bool, node string) {
	initNMIWindowsHealthProbe(condition, node)
	klog.Infof("Initialized nmi Windows health probe on port %s", port)

	// Start the nmi windows probe.
	Start(port)
	klog.Info("Started NMI Windows health probe")
}

func initNMIWindowsHealthProbe(condition *bool, nodeName string) {
	http.HandleFunc("/healthz", func(w http.ResponseWriter, r *http.Request) {

		klog.Info("Started to handle healthz: %s", nodeName)

		request := msg.HNSRequest{
			Entity:    msg.EndpointV1,
			Operation: msg.Enumerate,
			Request:   nil,
		}

		klog.Info("Started to call hcn agent.")

		res := hcnclient.InvokeHNSRequest(request)
		if res.Error != nil {
			klog.Info("Call hcn agent failed with error: %+v", res.Error)
			w.WriteHeader(500)
		} else {
			klog.Info("Call hcn agent Successfully.")

			b, _ := json.Marshal(res)
			klog.Infof("Server response: %s", string(b))
			w.WriteHeader(200)
		}

		if *condition {
			w.Write([]byte("Active"))
		} else {
			w.Write([]byte("Not Active"))
		}
	})
>>>>>>> 21a7f36e
}<|MERGE_RESOLUTION|>--- conflicted
+++ resolved
@@ -4,15 +4,10 @@
 	"encoding/json"
 	"net/http"
 
-<<<<<<< HEAD
+	msg "github.com/Microsoft/hcnproxy/pkg/types"
 	"k8s.io/klog/v2"
-=======
-	msg "github.com/Microsoft/hcnproxy/pkg/types"
 
 	hcnclient "github.com/Microsoft/hcnproxy/pkg/client"
-
-	"k8s.io/klog"
->>>>>>> 21a7f36e
 )
 
 // InitHealthProbe - sets up a health probe which responds with success (200 - OK) once its initialized.
@@ -47,17 +42,11 @@
 // InitAndStart initializes the default probes and starts the http listening port.
 func InitAndStart(port string, condition *bool) {
 	InitHealthProbe(condition)
-<<<<<<< HEAD
-	klog.Infof("initialized health probe on port %s", port)
-	// start the probe.
-	Start(port)
-	klog.Info("started health probe")
-=======
 	klog.Infof("Initialized health probe on port %s", port)
 
 	// Start the probe.
 	Start(port)
-	klog.Info("Started health probe")
+	klog.Info("started health probe")
 }
 
 // InitAndStartNMIWindowsProbe - Initialize the nmi windows probes and starts the http listening port.
@@ -92,7 +81,7 @@
 
 			b, _ := json.Marshal(res)
 			klog.Infof("Server response: %s", string(b))
-			w.WriteHeader(200)
+			w.WriteHeader(500)
 		}
 
 		if *condition {
@@ -101,5 +90,4 @@
 			w.Write([]byte("Not Active"))
 		}
 	})
->>>>>>> 21a7f36e
 }